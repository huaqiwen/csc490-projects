--- conflicted
+++ resolved
@@ -260,18 +260,15 @@
 
 	\subsection{Limitations}
 
-<<<<<<< HEAD
-	\begin{thebibliography}{9}
-		\bibitem{objects-as-points}
-		Xingyi Zhou and Dequan Wang and Philipp Kr{\"{a}}henb{\"{u}}hl (2019) \emph{Objects as Points}, CoRR.
-	\end{thebibliography}
-\end{document}
-=======
 	As mentioned in \S 2.3 Evaluation, due to limited number of observations, the model performs poorly if the number of iterations (or epochs) is not large enough. In addition, the current neural network setup does not work well with small objects sizes. To better detect small objects such as pedestrians and signs, we may need different hidden layers in the current neural network. With these current limitations in mind, we can improve our multi-class detector with the following potential paths: \begin{enumerate}
 		\item tune a different set of hyperparameters for each object class with a validation dataset;
 		\item train the model with a larger dataset and a larger step size if the sample size is small;
 		\item explore other hidden layers that may be more suitable for detecting smaller objects. 
 	\end{enumerate}
 	
+	\begin{thebibliography}{9}
+		\bibitem{objects-as-points}
+		Xingyi Zhou and Dequan Wang and Philipp Kr{\"{a}}henb{\"{u}}hl (2019) \emph{Objects as Points}, CoRR.
+	\end{thebibliography}
+
 \end{document}
->>>>>>> 614c2a8b
